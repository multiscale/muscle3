# Run Continuous Integration on every push
name: continuous_integration
on: [push, pull_request]
jobs:
  build:
    runs-on: ubuntu-latest

    steps:
    - uses: actions/checkout@v2

    - name: Set up Python 3.6
      uses: actions/setup-python@v1
      with:
        python-version: 3.6

    - name: Install dependencies
      run: |
        sudo apt-get update
        sudo apt-get install -y build-essential cmake gfortran libopenmpi-dev pkg-config wget valgrind
        sudo apt-get install -y libssl-dev zlib1g-dev
<<<<<<< HEAD
        pip install git+https://github.com/yatiml/yatiml.git@develop
        pip install git+https://github.com/multiscale/ymmsl-python.git@develop
        pip install git+https://github.com/vecma-project/qcg-pilotjob.git@develop
=======
        pip install ymmsl==0.11.0
>>>>>>> 6781f0aa

    - name: Build and run the test suite
      env:
        MUSCLE_ENABLE_MPI: 1
      run: |
        cd $GITHUB_WORKSPACE
        make test

    - name: Upload coverage report to Codacy
      uses: codacy/codacy-coverage-reporter-action@master
      with:
        project-token: ${{ secrets.CODACY_PROJECT_TOKEN }}<|MERGE_RESOLUTION|>--- conflicted
+++ resolved
@@ -18,13 +18,7 @@
         sudo apt-get update
         sudo apt-get install -y build-essential cmake gfortran libopenmpi-dev pkg-config wget valgrind
         sudo apt-get install -y libssl-dev zlib1g-dev
-<<<<<<< HEAD
-        pip install git+https://github.com/yatiml/yatiml.git@develop
-        pip install git+https://github.com/multiscale/ymmsl-python.git@develop
-        pip install git+https://github.com/vecma-project/qcg-pilotjob.git@develop
-=======
         pip install ymmsl==0.11.0
->>>>>>> 6781f0aa
 
     - name: Build and run the test suite
       env:
