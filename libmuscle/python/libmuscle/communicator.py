import logging
from typing import Any, Dict, List, Optional, Tuple, cast
from ymmsl import Conduit, Identifier, Operator, Reference, Settings

from libmuscle.endpoint import Endpoint
from libmuscle.mpp_message import ClosePort, MPPMessage
from libmuscle.mpp_client import MPPClient
from libmuscle.mcp.transport_server import TransportServer
from libmuscle.mcp.type_registry import transport_server_types
from libmuscle.peer_manager import PeerManager
from libmuscle.post_office import PostOffice
from libmuscle.port import Port
from libmuscle.profiler import Profiler
from libmuscle.profiling import ProfileEventType


_logger = logging.getLogger(__name__)


MessageObject = Any


class Message:
    """A message to be sent or received.

    This class describes a message to be sent or that has been
    received.

    Attributes:
        timestamp (float): Simulation time for which this data is valid.
        next_timestamp (Optional[float]): Simulation time for the next
                message to be transmitted through this port.
        data (MessageObject): An object to send or that was received.
        settings (Settings): Overlay settings to send or that was
                received.
    """
    # Note: This is for communication with the user, it's not what
    # actually goes out on the wire, see libmuscle.mcp.Message for that.
    def __init__(self, timestamp: float, next_timestamp: Optional[float],
                 data: MessageObject,
                 settings: Optional[Settings] = None
                 ) -> None:
        """Create a Message.

        Args:
            timestamp: Simulation time for which this data is valid.
            next_timestamp: Simulation time for the next message to be
                    transmitted through this port.
            data: An object to send or that was received.
            settings: Overlay settings to send or that were received.
        """
        # make sure timestamp and next_timestamp are floats
        timestamp = float(timestamp)
        if next_timestamp is not None:
            next_timestamp = float(next_timestamp)

        self.timestamp = timestamp
        self.next_timestamp = next_timestamp
        self.data = data
        self.settings = settings


class Communicator:
    """Communication engine for MUSCLE3.

    This class is the mailroom for a kernel that uses MUSCLE3. It
    manages the sending and receiving of messages, although it
    leaves the actual data transmission to various protocol-specific
    servers and clients.
    """
    def __init__(self, kernel: Reference, index: List[int],
                 declared_ports: Optional[Dict[Operator, List[str]]],
                 profiler: Profiler) -> None:
        """Create a Communicator.

        The instance reference must start with one or more Identifiers,
        giving the kernel id, followed by one or more integers which
        specify the instance index.

        Args:
            kernel: The kernel this is the Communicator for.
            index: The index for this instance.
            declared_ports: The declared ports for this instance
            profiler: The profiler to use for recording sends and
                    receives.
        """
        self._kernel = kernel
        self._index = index
        self._declared_ports = declared_ports
        self._post_office = PostOffice()
        self._profiler = profiler

        self._servers = list()  # type: List[TransportServer]

        # indexed by remote instance id
        self._clients = dict()  # type: Dict[Reference, MPPClient]

        for server_type in transport_server_types:
            server = server_type(self._post_office)
            self._servers.append(server)

        self._ports = dict()   # type: Dict[str, Port]

    def get_locations(self) -> List[str]:
        """Returns a list of locations that we can be reached at.

        These locations are of the form 'protocol:location', where
        the protocol name does not contain a colon and location may
        be an arbitrary string.

        Returns:
            A list of strings describing network locations.
        """
        return [server.get_location() for server in self._servers]

    def connect(self, conduits: List[Conduit],
                peer_dims: Dict[Reference, List[int]],
                peer_locations: Dict[Reference, List[str]]) -> None:
        """Connect this Communicator to its peers.

        This is the second stage in the simulation wiring process.

        Peers here are instances, and peer_dims and peer_locations are
        indexed by a Reference to an instance. Instance sets are
        multi-dimensional arrays with sizes given by peer_dims.

        Args:
            conduits: A list of conduits attached to this component,
                    as received from the manager.
            peer_dims: For each peer we share a conduit with, the
                    dimensions of the instance set.
            peer_locations: A list of locations for each peer instance
                    we share a conduit with.
        """
        self._peer_manager = PeerManager(
                self._kernel, self._index, conduits, peer_dims,
                peer_locations)

        if self._declared_ports is not None:
            self._ports = self.__ports_from_declared()
        else:
            self._ports = self.__ports_from_conduits(conduits)

        self._muscle_settings_in = self.__settings_in_port(conduits)

    def settings_in_connected(self) -> bool:
        """Returns True iff muscle_settings_in is connected.
        """
        return self._muscle_settings_in.is_connected()

    def list_ports(self) -> Dict[Operator, List[str]]:
        """Returns a description of the ports this Communicator has.

        Returns:
            A dictionary, indexed by Operator, containing lists of
            port names. Operators with no associated ports are not
            included.
        """
        result = dict()     # type: Dict[Operator, List[str]]
        for port_name, port in self._ports.items():
            if port.operator not in result:
                result[port.operator] = list()
            result[port.operator].append(port_name)
        return result

    def port_exists(self, port_name: str) -> bool:
        """Returns whether a port with the given name exists.

        Args:
            port_name: Port name to check.
        """
        return port_name in self._ports

    def get_port(self, port_name: str) -> Port:
        """Returns a Port object describing a port with the given name.

        Args:
            port: The port to retrieve.
        """
        return self._ports[port_name]

    def send_message(
            self, port_name: str, message: Message,
            slot: Optional[int] = None) -> None:
        """Send a message and settings to the outside world.

        Sending is non-blocking, a copy of the message will be made
        and stored until the receiver is ready to receive it.

        Args:
            port_name: The port on which this message is to be sent.
            message: The message to be sent.
            slot: The slot to send the message on, if any.
        """
        if slot is None:
            _logger.debug('Sending message on {}'.format(port_name))
            slot_list = []  # type: List[int]
        else:
            _logger.debug('Sending message on {}[{}]'.format(port_name, slot))
            slot_list = [slot]
            slot_length = self._ports[port_name].get_length()
            if slot_length <= slot:
                raise RuntimeError(('Slot out of bounds. You are sending on'
                                    ' slot {} of port "{}", which is of length'
                                    ' {}, so that slot does not exist'
                                    ).format(slot, port_name, slot_length))

        snd_endpoint = self.__get_endpoint(port_name, slot_list)
        if not self._peer_manager.is_connected(snd_endpoint.port):
            # log sending on disconnected port
            return

        port = self._ports[port_name]
        profile_event = self._profiler.start(ProfileEventType.SEND, port,
                                             None, slot, None)

        recv_endpoints = self._peer_manager.get_peer_endpoints(
                snd_endpoint.port, slot_list)

        port_length = None
        if port.is_resizable():
            port_length = port.get_length()

<<<<<<< HEAD
        mcp_message = MPPMessage(snd_endpoint.ref(), recv_endpoint.ref(),
                                 port_length,
                                 message.timestamp, message.next_timestamp,
                                 cast(Settings, message.settings),
                                 port.get_num_messages(slot),
                                 message.data)
        port.increment_num_messages(slot)
        encoded_message = mcp_message.encoded()
        self._post_office.deposit(recv_endpoint.ref(), encoded_message)
=======
        for recv_endpoint in recv_endpoints:
            mcp_message = MPPMessage(snd_endpoint.ref(), recv_endpoint.ref(),
                                     port_length,
                                     message.timestamp, message.next_timestamp,
                                     cast(Settings, message.settings),
                                     message.data)
            encoded_message = mcp_message.encoded()
            self._post_office.deposit(recv_endpoint.ref(), encoded_message)

>>>>>>> 2150366c
        profile_event.stop()
        if port.is_vector():
            profile_event.port_length = port.get_length()
        profile_event.message_size = len(encoded_message)

    def receive_message(self, port_name: str, slot: Optional[int] = None,
                        default: Optional[Message] = None
                        ) -> Message:
        """Receive a message and attached settings overlay.

        Receiving is a blocking operation. This function will contact
        the sender, wait for a message to be available, and receive and
        return it.

        If the port is not connected, then the default value will be
        returned if one was given, exactly as it was given. If no
        default was given then a RuntimeError will be raised.

        Args:
            port_name: The endpoint on which a message is to be
                    received.
            slot: The slot to receive the message on, if any.
            default: A message to return if this port is not connected.

        Returns:
            The received message, with message.settings holding
            the settings overlay. The settings attribute is
            guaranteed to not be None.

        Raises:
            RuntimeError: If no default was given and the port is not
                connected.
        """
        if slot is None:
            port_and_slot = port_name
            slot_list = []      # type: List[int]
        else:
            port_and_slot = f"{port_name}[{slot}]"
            slot_list = [slot]
        _logger.debug('Waiting for message on {}'.format(port_and_slot))

        recv_endpoint = self.__get_endpoint(port_name, slot_list)

        if not self._peer_manager.is_connected(recv_endpoint.port):
            if default is None:
                raise RuntimeError(('Tried to receive on port "{}", which is'
                                    ' disconnected, and no default value was'
                                    ' given. Either specify a default, or'
                                    ' connect a sending component to this'
                                    ' port.').format(port_name))
            _logger.debug(
                    'No message received on {} as it is not connected'.format(
                        port_name))
            return default

        if port_name in self._ports:
            port = self._ports[port_name]
        else:
            # it's muscle_settings_in here, because we check for unknown
            # user ports in Instance already, and we don't have any other
            # built-in automatic ports.
            port = self._muscle_settings_in

        profile_event = self._profiler.start(ProfileEventType.RECEIVE, port,
                                             None, slot, None)

        # peer_manager already checks that there is at most one snd_endpoint
        # connected to the port we receive on
        snd_endpoint = self._peer_manager.get_peer_endpoints(
                recv_endpoint.port, slot_list)[0]
        client = self.__get_client(snd_endpoint.instance())
        mcp_message_bytes = client.receive(recv_endpoint.ref())
        mcp_message = MPPMessage.from_bytes(mcp_message_bytes)

        if mcp_message.port_length is not None:
            if port.is_resizable():
                port.set_length(mcp_message.port_length)

        if isinstance(mcp_message.data, ClosePort):
            port.set_closed(slot)

        message = Message(
                mcp_message.timestamp, mcp_message.next_timestamp,
                mcp_message.data, mcp_message.settings_overlay)

        profile_event.stop()
        if port.is_vector():
            profile_event.port_length = port.get_length()
        profile_event.message_size = len(mcp_message_bytes)

        expected_message_number = port.get_num_messages(slot)
        # TODO: handle f_init port counts for STATELESS and WEAKLY_STATEFUL
        # components which didn't load a snapshot
        if expected_message_number != mcp_message.message_number:
            if (expected_message_number - 1 == mcp_message.message_number and
                    port.is_resuming(slot)):
                _logger.debug(f'Discarding received message on {port_and_slot}'
                              ': resuming from weakly consistent snapshot')
                port.set_resumed(slot)
                return self.receive_message(port_name, slot, default)
            raise RuntimeError(f'Received message on {port_and_slot} with'
                               ' unexpected message number'
                               f' {mcp_message.message_number}. Was expecting'
                               f' {expected_message_number}. Are you resuming'
                               ' from an inconsistent snapshot?')
        port.increment_num_messages(slot)

        _logger.debug('Received message on {}'.format(port_and_slot))
        if isinstance(mcp_message.data, ClosePort):
            _logger.debug('Port {} is now closed'.format(port_and_slot))

        return message

    def close_port(self, port_name: str, slot: Optional[int] = None
                   ) -> None:
        """Closes the given port.

        This signals to any connected instance that no more messages
        will be sent on this port, which it can use to decide whether
        to shut down or continue running.

        Args:
            port_name: The name of the port to close.
        """
        message = Message(float('inf'), None, ClosePort(), Settings())
        if slot is None:
            _logger.debug('Closing port {}'.format(port_name))
        else:
            _logger.debug('Closing port {}[{}]'.format(port_name, slot))
        self.send_message(port_name, message, slot)

    def shutdown(self) -> None:
        """Shuts down the Communicator, closing connections.
        """
        for client in self._clients.values():
            client.close()

        self._post_office.wait_for_receivers()

        for server in self._servers:
            server.close()

    def restore_message_counts(self, port_message_counts: Dict[str, List[int]]
                               ) -> None:
        """Restore message counts on all ports
        """
        for port_name, num_messages in port_message_counts.items():
            if port_name == "muscle_settings_in":
                self._muscle_settings_in.restore_message_counts(num_messages)
            elif port_name in self._ports:
                self._ports[port_name].restore_message_counts(num_messages)
            else:
                raise RuntimeError(f'Unknown port {port_name} in snapshot.'
                                   ' Have your port definitions changed since'
                                   ' the snapshot was taken?')
        # TODO decide if we should check whether all ports are covered

    def get_message_counts(self) -> Dict[str, List[int]]:
        """Get message counts for all ports on the communicator
        """
        port_message_counts = {port_name: port.get_message_counts()
                               for port_name, port in self._ports.items()}
        port_message_counts["muscle_settings_in"] = \
            self._muscle_settings_in.get_message_counts()
        return port_message_counts

    def __instance_id(self) -> Reference:
        """Returns our complete instance id.
        """
        return self._kernel + self._index

    def __ports_from_declared(self) -> Dict[str, Port]:
        """Derives port definitions from supplied declaration.
        """
        ports = dict()
        declared_ports = cast(Dict[Operator, List[str]], self._declared_ports)
        for operator, port_list in declared_ports.items():
            for port_desc in port_list:
                port_name, is_vector = self.__split_port_desc(port_desc)
                if port_name.startswith('muscle_'):
                    raise RuntimeError(('Port names starting with "muscle_"'
                                        ' are reserved for MUSCLE, please'
                                        ' rename port "{}"'.format(port_name)))
                port_id = Identifier(port_name)
                is_connected = self._peer_manager.is_connected(port_id)
                if is_connected:
                    peer_ports = self._peer_manager.get_peer_ports(port_id)
                    peer_port = peer_ports[0]
                    peer_ce = peer_port[:-1]
                    port_peer_dims = self._peer_manager.get_peer_dims(peer_ce)
                    for peer_port in peer_ports[1:]:
                        peer_ce = peer_port[:-1]
                        if port_peer_dims != self._peer_manager.get_peer_dims(
                                peer_ce):
                            port_strs = ', '.join(map(str, peer_ports))
                            raise RuntimeError(('Multicast port "{}" is'
                                                ' connected to peers with'
                                                ' different dimensions. All'
                                                ' peer components that this'
                                                ' port is connected to must'
                                                ' have the same multiplicity.'
                                                ' Connected to ports: {}.'
                                                ).format(port_name, port_strs))
                else:
                    port_peer_dims = []
                ports[port_name] = Port(
                        port_name, operator, is_vector, is_connected,
                        len(self._index), port_peer_dims)
        return ports

    def __ports_from_conduits(self, conduits: List[Conduit]
                              ) -> Dict[str, Port]:
        """Derives port definitions from conduits.

        Args:
            conduits: The list of conduits.
        """
        ports = dict()
        for conduit in conduits:
            if conduit.sending_component() == self._kernel:
                port_id = conduit.sending_port()
                operator = Operator.O_F
                port_peer_dims = self._peer_manager.get_peer_dims(
                        conduit.receiving_component())
            elif conduit.receiving_component() == self._kernel:
                port_id = conduit.receiving_port()
                operator = Operator.F_INIT
                port_peer_dims = self._peer_manager.get_peer_dims(
                        conduit.sending_component())
            else:
                continue

            ndims = max(0, len(port_peer_dims) - len(self._index))
            is_vector = (ndims == 1)
            is_connected = self._peer_manager.is_connected(port_id)
            if not str(port_id).startswith('muscle_'):
                ports[str(port_id)] = Port(
                        str(port_id), operator, is_vector, is_connected,
                        len(self._index), port_peer_dims)
        return ports

    def __settings_in_port(self, conduits: List[Conduit]) -> Port:
        """Creates a Port representing muscle_settings_in.

        Args:
            conduits: The list of conduits.
        """
        for conduit in conduits:
            if conduit.receiving_component() == self._kernel:
                port_id = conduit.receiving_port()
                if str(port_id) == 'muscle_settings_in':
                    return Port(str(port_id), Operator.F_INIT, False,
                                self._peer_manager.is_connected(port_id),
                                len(self._index),
                                self._peer_manager.get_peer_dims(
                                    conduit.sending_component()))
        return Port('muscle_settings_in', Operator.F_INIT, False, False,
                    len(self._index), [])

    def __get_client(self, instance: Reference) -> MPPClient:
        """Get or create a client to connect to the given instance.

        Args:
            instance: A reference to the instance to connect to.

        Returns:
            An existing or new MCP client.
        """
        if instance not in self._clients:
            locations = self._peer_manager.get_peer_locations(instance)
            _logger.info(f'Connecting to peer {instance} at {locations}')
            self._clients[instance] = MPPClient(locations)

        return self._clients[instance]

    def __get_endpoint(self, port_name: str, slot: List[int]) -> Endpoint:
        """Determines the endpoint on our side.

        Args:
            port_name: Name of the port to send or receive on.
            slot: Slot to send or receive on.
        """
        try:
            port = Identifier(port_name)
        except ValueError as e:
            raise ValueError('"{}" is not a valid port name: {}'.format(
                port_name, e))

        return Endpoint(self._kernel, self._index, port, slot)

    def __split_port_desc(self, port_desc: str) -> Tuple[str, bool]:
        """Split a port description into its name and dimensionality.

        Expects a port description of the form port_name or
        port_name[], and returns the port name and whether it is a
        vector port.

        Args:
            port_desc: A port description string, as above.
        """
        is_vector = False
        if port_desc.endswith('[]'):
            is_vector = True
            port_desc = port_desc[:-2]

        if port_desc.endswith('[]'):
            raise ValueError(('Port description "{}" is invalid: ports can'
                              ' have at most one dimension.').format(
                                  port_desc))

        return port_desc, is_vector<|MERGE_RESOLUTION|>--- conflicted
+++ resolved
@@ -221,27 +221,18 @@
         if port.is_resizable():
             port_length = port.get_length()
 
-<<<<<<< HEAD
-        mcp_message = MPPMessage(snd_endpoint.ref(), recv_endpoint.ref(),
-                                 port_length,
-                                 message.timestamp, message.next_timestamp,
-                                 cast(Settings, message.settings),
-                                 port.get_num_messages(slot),
-                                 message.data)
-        port.increment_num_messages(slot)
-        encoded_message = mcp_message.encoded()
-        self._post_office.deposit(recv_endpoint.ref(), encoded_message)
-=======
         for recv_endpoint in recv_endpoints:
             mcp_message = MPPMessage(snd_endpoint.ref(), recv_endpoint.ref(),
                                      port_length,
                                      message.timestamp, message.next_timestamp,
                                      cast(Settings, message.settings),
+                                     port.get_num_messages(slot),
                                      message.data)
             encoded_message = mcp_message.encoded()
             self._post_office.deposit(recv_endpoint.ref(), encoded_message)
 
->>>>>>> 2150366c
+        port.increment_num_messages(slot)
+
         profile_event.stop()
         if port.is_vector():
             profile_event.port_length = port.get_length()
