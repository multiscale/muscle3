--- conflicted
+++ resolved
@@ -24,18 +24,6 @@
 #include <libmuscle/profiling.cpp>
 #include <libmuscle/timestamp.cpp>
 
-<<<<<<< HEAD
-// then add mock implementations as needed.
-#include <mocks/mock_logger.cpp>
-#include <mocks/mock_peer_info.cpp>
-#include <mocks/mock_post_office.cpp>
-#include <mocks/mock_profiler.cpp>
-#include <mocks/mock_mpp_client.cpp>
-#include <mocks/mcp/mock_tcp_transport_server.cpp>
-
-
-=======
->>>>>>> 9418457a
 // Test code dependencies
 #include <memory>
 #include <stdexcept>
@@ -46,12 +34,8 @@
 #include <mocks/mock_mpp_client.hpp>
 #include <mocks/mcp/mock_tcp_transport_server.hpp>
 #include <mocks/mock_logger.hpp>
-<<<<<<< HEAD
 #include <mocks/mock_peer_info.hpp>
-=======
-#include <mocks/mock_peer_manager.hpp>
 #include <mocks/mock_post_office.hpp>
->>>>>>> 9418457a
 #include <mocks/mock_profiler.hpp>
 
 
@@ -63,13 +47,8 @@
 using libmuscle::_MUSCLE_IMPL_NS::PeerLocations;
 using libmuscle::_MUSCLE_IMPL_NS::PortsDescription;
 using libmuscle::_MUSCLE_IMPL_NS::Message;
-<<<<<<< HEAD
-using libmuscle::_MUSCLE_IMPL_NS::MockLogger;
+using libmuscle::_MUSCLE_IMPL_NS::MockMPPClient;
 using libmuscle::_MUSCLE_IMPL_NS::MockPeerInfo;
-=======
-using libmuscle::_MUSCLE_IMPL_NS::MockMPPClient;
-using libmuscle::_MUSCLE_IMPL_NS::MockPeerManager;
->>>>>>> 9418457a
 using libmuscle::_MUSCLE_IMPL_NS::MockPostOffice;
 using libmuscle::_MUSCLE_IMPL_NS::MockProfiler;
 using libmuscle::_MUSCLE_IMPL_NS::mcp::MockTcpTransportServer;
@@ -91,7 +70,7 @@
     RESET_MOCKS(
             ::libmuscle::_MUSCLE_IMPL_NS::MockLogger,
             ::libmuscle::_MUSCLE_IMPL_NS::MockMPPClient,
-            ::libmuscle::_MUSCLE_IMPL_NS::MockPeerManager,
+            ::libmuscle::_MUSCLE_IMPL_NS::MockPeerInfo,
             ::libmuscle::_MUSCLE_IMPL_NS::MockPostOffice,
             ::libmuscle::_MUSCLE_IMPL_NS::MockProfiler,
             ::libmuscle::_MUSCLE_IMPL_NS::mcp::MockTcpTransportServer);
@@ -99,26 +78,14 @@
     ::libmuscle::_MUSCLE_IMPL_NS::MockLogger mock_logger_;
     ::libmuscle::_MUSCLE_IMPL_NS::MockProfiler mock_profiler_;
 
-<<<<<<< HEAD
-/* Mocks have internal state, which needs to be reset before each test. This
- * means that the tests are not reentrant, and cannot be run in parallel.
- * It's all fast enough, so that's not a problem.
- */
-void reset_mocks() {
-    MockPeerInfo::reset();
-    MockMPPClient::reset();
-    MockTcpTransportServer::reset();
-}
-=======
     MPPMessage next_received_message;
->>>>>>> 9418457a
 
     libmuscle_communicator()
         : next_received_message(
                 "test.out", "test2.in", 0, 0.0, 1.0, Settings({{"test2", 3.1}}),
                 0, 9.0, Data::dict("test1", 12))
     {
-        MockPeerManager::return_value.is_connected.return_value = true;
+        MockPeerInfo::return_value.is_connected.return_value = true;
 
         auto & ret_val = MockMPPClient::return_value;
 
@@ -142,22 +109,14 @@
             Conduit("kernel.out", "other.in"),
             Conduit("other.out", "kernel.in")});
 
-<<<<<<< HEAD
-    MockPeerInfo::get_peer_dims_table.emplace("other", std::vector<int>({1}));
-    MockPeerInfo::get_peer_endpoint_table.emplace("out",
-            std::vector<Endpoint>({Endpoint("other", {}, "in", {13})}));
-    MockPeerInfo::get_peer_endpoint_table.emplace("in",
-            std::vector<Endpoint>({Endpoint("other", {}, "out", {13})}));
-=======
         PeerDims peer_dims({{Reference("other"), {1}}});
->>>>>>> 9418457a
 
         PeerLocations peer_locations({
                 {Reference("other"), {"tcp:test"}}});
 
-        auto & peer_manager = MockPeerManager::return_value;
-        peer_manager.get_peer_dims.return_value = std::vector<int>({1});
-        peer_manager.get_peer_endpoints.side_effect = []
+        auto & peer_info = MockPeerInfo::return_value;
+        peer_info.get_peer_dims.return_value = std::vector<int>({1});
+        peer_info.get_peer_endpoints.side_effect = []
             (Identifier const & port, std::vector<int> const & slot)
         {
             Reference port_slot(port);
@@ -171,7 +130,7 @@
                     "Invalid port/slot " + std::string(port_slot) + " in get_peer_endpoints");
         };
 
-        peer_manager.get_peer_locations.return_value = std::vector<std::string>(
+        peer_info.get_peer_locations.return_value = std::vector<std::string>(
                 {std::string("tcp:test")});
 
         comm->connect(conduits, peer_dims, peer_locations);
@@ -188,20 +147,12 @@
 
         PeerDims peer_dims({{Reference("kernel"), {20}}});
 
-<<<<<<< HEAD
-    MockPeerInfo::get_peer_dims_table.emplace("kernel", std::vector<int>({20}));
-    MockPeerInfo::get_peer_endpoint_table.emplace("in[13]",
-            std::vector<Endpoint>({Endpoint("kernel", {13}, "out", {})}));
-    MockPeerInfo::get_peer_endpoint_table.emplace("out[13]",
-            std::vector<Endpoint>({Endpoint("kernel", {13}, "in", {})}));
-=======
         PeerLocations peer_locations({
                 {Reference("kernel"), {"tcp:test"}}});
->>>>>>> 9418457a
-
-        auto & peer_manager = MockPeerManager::return_value;
-        peer_manager.get_peer_dims.return_value = std::vector<int>({20});
-        peer_manager.get_peer_endpoints.side_effect = []
+
+        auto & peer_info = MockPeerInfo::return_value;
+        peer_info.get_peer_dims.return_value = std::vector<int>({20});
+        peer_info.get_peer_endpoints.side_effect = []
             (Identifier const & port, std::vector<int> const & slot)
         {
             Reference port_slot(port);
@@ -215,7 +166,7 @@
                     "Invalid port/slot " + std::string(port_slot) + " in get_peer_endpoints");
         };
 
-        peer_manager.get_peer_locations.return_value = std::vector<std::string>(
+        peer_info.get_peer_locations.return_value = std::vector<std::string>(
                 {std::string("tcp:test")});
 
         comm->connect(conduits, peer_dims, peer_locations);
@@ -240,24 +191,9 @@
         PeerLocations peer_locations({
                 {Reference("other"), {"tcp:test"}}});
 
-<<<<<<< HEAD
-    MockPeerInfo::get_peer_dims_table.emplace("other", std::vector<int>({}));
-    MockPeerInfo::get_peer_endpoint_table.emplace("out[13]",
-            std::vector<Endpoint>({Endpoint("other", {}, "in", {13})}));
-    MockPeerInfo::get_peer_endpoint_table.emplace("in[13]",
-            std::vector<Endpoint>({Endpoint("other", {}, "out", {13})}));
-    MockPeerInfo::get_peer_port_table.emplace("out",
-            std::vector<Reference>({"other.in"}));
-    MockPeerInfo::get_peer_port_table.emplace("in",
-            std::vector<Reference>({"other.out"}));
-
-    comm->connect(conduits, peer_dims, peer_locations);
-    return std::move(comm);
-}
-=======
-        auto & peer_manager = MockPeerManager::return_value;
-        peer_manager.get_peer_dims.return_value = std::vector<int>({});
-        peer_manager.get_peer_endpoints.side_effect = []
+        auto & peer_info = MockPeerInfo::return_value;
+        peer_info.get_peer_dims.return_value = std::vector<int>({});
+        peer_info.get_peer_endpoints.side_effect = []
             (Identifier const & port, std::vector<int> const & slot)
         {
             Reference port_slot(port);
@@ -271,7 +207,7 @@
                     "Invalid port/slot " + std::string(port_slot) + " in get_peer_endpoints");
         };
 
-        peer_manager.get_peer_ports.side_effect = [](Identifier const & port) {
+        peer_info.get_peer_ports.side_effect = [](Identifier const & port) {
             if (port == "out")
                 return std::vector<Reference>({"other.in"});
             if (port == "in")
@@ -280,14 +216,13 @@
                     "Invalid port " + port + " in get_peer_ports");
         };
 
-        peer_manager.get_peer_locations.return_value = std::vector<std::string>(
+        peer_info.get_peer_locations.return_value = std::vector<std::string>(
                 {std::string("tcp:test")});
 
         comm->connect(conduits, peer_dims, peer_locations);
         return comm;
     }
 };
->>>>>>> 9418457a
 
 
 TEST_F(libmuscle_communicator, create_communicator) {
@@ -317,21 +252,13 @@
     PeerLocations peer_locations({
             {Reference("other"), {"tcp:test"}}});
 
-<<<<<<< HEAD
-    MockPeerInfo::get_peer_dims_table.emplace("other", std::vector<int>({1}));
+    MockPeerInfo::return_value.get_peer_dims.return_value = std::vector<int>({1});
+    MockPeerInfo::return_value.is_connected.return_value = true;
     comm.connect(conduits, peer_dims, peer_locations);
 
-    ASSERT_EQ(MockPeerInfo::last_constructed_kernel_id, "kernel");
-    ASSERT_EQ(MockPeerInfo::last_constructed_index, std::vector<int>({13}));
-=======
-    MockPeerManager::return_value.get_peer_dims.return_value = std::vector<int>({1});
-    MockPeerManager::return_value.is_connected.return_value = true;
-    comm.connect(conduits, peer_dims, peer_locations);
-
-    ASSERT_EQ(comm.peer_manager_->get_peer_dims.call_arg<0>(), "other");
-    ASSERT_EQ(comm.peer_manager_->constructor.call_arg<0>(), "kernel");
-    ASSERT_EQ(comm.peer_manager_->constructor.call_arg<1>(), std::vector<int>({13}));
->>>>>>> 9418457a
+    ASSERT_EQ(comm.peer_info_->get_peer_dims.call_arg<0>(), "other");
+    ASSERT_EQ(comm.peer_info_->constructor.call_arg<0>(), "kernel");
+    ASSERT_EQ(comm.peer_info_->constructor.call_arg<1>(), std::vector<int>({13}));
 
     // check inferred ports
     auto const & ports = comm.ports_;
@@ -370,25 +297,7 @@
             {Reference("other3"), {"tcp:test3"}}
             });
 
-<<<<<<< HEAD
-    MockPeerInfo::get_peer_port_table.emplace("in",
-            std::vector<Reference>({"other1.out"}));
-    MockPeerInfo::get_peer_port_table.emplace("out1",
-            std::vector<Reference>({"other.in"}));
-    MockPeerInfo::get_peer_port_table.emplace("out2",
-            std::vector<Reference>({"other3.in"}));
-
-    MockPeerInfo::get_peer_dims_table.emplace("other1", std::vector<int>({20, 7}));
-    MockPeerInfo::get_peer_dims_table.emplace("other", std::vector<int>({25}));
-    MockPeerInfo::get_peer_dims_table.emplace("other3", std::vector<int>({20}));
-
-    comm.connect(conduits, peer_dims, peer_locations);
-
-    ASSERT_EQ(MockPeerInfo::last_constructed_conduits, conduits);
-    ASSERT_EQ(MockPeerInfo::last_constructed_peer_dims, peer_dims);
-    ASSERT_EQ(MockPeerInfo::last_constructed_peer_locations, peer_locations);
-=======
-    MockPeerManager::return_value.get_peer_ports.side_effect = []
+    MockPeerInfo::return_value.get_peer_ports.side_effect = []
         (Identifier const & port)
     {
         if (port == "in")
@@ -400,7 +309,7 @@
         throw std::runtime_error("Unexpected port " + port + " in get_peer_ports");
     };
 
-    MockPeerManager::return_value.get_peer_dims.side_effect = []
+    MockPeerInfo::return_value.get_peer_dims.side_effect = []
         (Reference const & peer_kernel)
     {
         if (peer_kernel == "other1")
@@ -414,10 +323,9 @@
 
     comm.connect(conduits, peer_dims, peer_locations);
 
-    ASSERT_EQ(comm.peer_manager_->constructor.call_arg<2>(), conduits);
-    ASSERT_EQ(comm.peer_manager_->constructor.call_arg<3>(), peer_dims);
-    ASSERT_EQ(comm.peer_manager_->constructor.call_arg<4>(), peer_locations);
->>>>>>> 9418457a
+    ASSERT_EQ(comm.peer_info_->constructor.call_arg<2>(), conduits);
+    ASSERT_EQ(comm.peer_info_->constructor.call_arg<3>(), peer_dims);
+    ASSERT_EQ(comm.peer_info_->constructor.call_arg<4>(), peer_locations);
 
     auto const & ports = comm.ports_;
 
@@ -458,29 +366,17 @@
             {Reference("other"), {"tcp:test"}}
             });
 
-<<<<<<< HEAD
-    MockPeerInfo::get_peer_port_table.emplace("in",
-            std::vector<Reference>({"other.out"}));
-    MockPeerInfo::get_peer_dims_table.emplace("other", std::vector<int>({20, 7, 30}));
-=======
-    MockPeerManager::return_value.get_peer_ports.return_value = std::vector<Reference>(
+    MockPeerInfo::return_value.get_peer_ports.return_value = std::vector<Reference>(
             {"other.out"});
-    MockPeerManager::return_value.get_peer_dims.return_value = std::vector<int>({20, 7, 30});
->>>>>>> 9418457a
+    MockPeerInfo::return_value.get_peer_dims.return_value = std::vector<int>({20, 7, 30});
 
     ASSERT_THROW(
             comm.connect(conduits, peer_dims, peer_locations),
             std::invalid_argument);
 
-<<<<<<< HEAD
-    ASSERT_EQ(MockPeerInfo::last_constructed_conduits, conduits);
-    ASSERT_EQ(MockPeerInfo::last_constructed_peer_dims, peer_dims);
-    ASSERT_EQ(MockPeerInfo::last_constructed_peer_locations, peer_locations);
-=======
-    ASSERT_EQ(comm.peer_manager_->constructor.call_arg<2>(), conduits);
-    ASSERT_EQ(comm.peer_manager_->constructor.call_arg<3>(), peer_dims);
-    ASSERT_EQ(comm.peer_manager_->constructor.call_arg<4>(), peer_locations);
->>>>>>> 9418457a
+    ASSERT_EQ(comm.peer_info_->constructor.call_arg<2>(), conduits);
+    ASSERT_EQ(comm.peer_info_->constructor.call_arg<3>(), peer_dims);
+    ASSERT_EQ(comm.peer_info_->constructor.call_arg<4>(), peer_locations);
 }
 
 TEST_F(libmuscle_communicator, test_connect_inferred_ports) {
@@ -505,25 +401,7 @@
             {Reference("other2"), {"tcp:test2"}}
             });
 
-<<<<<<< HEAD
-    MockPeerInfo::get_peer_port_table.emplace("in",
-            std::vector<Reference>({"other1.out"}));
-    MockPeerInfo::get_peer_port_table.emplace("out1",
-            std::vector<Reference>({"other.in"}));
-    MockPeerInfo::get_peer_port_table.emplace("out3",
-            std::vector<Reference>({"other2.in"}));
-
-    MockPeerInfo::get_peer_dims_table.emplace("other1", std::vector<int>({20, 7}));
-    MockPeerInfo::get_peer_dims_table.emplace("other", std::vector<int>({25}));
-    MockPeerInfo::get_peer_dims_table.emplace("other2", std::vector<int>());
-
-    comm.connect(conduits, peer_dims, peer_locations);
-
-    ASSERT_EQ(MockPeerInfo::last_constructed_conduits, conduits);
-    ASSERT_EQ(MockPeerInfo::last_constructed_peer_dims, peer_dims);
-    ASSERT_EQ(MockPeerInfo::last_constructed_peer_locations, peer_locations);
-=======
-    MockPeerManager::return_value.get_peer_ports.side_effect = []
+    MockPeerInfo::return_value.get_peer_ports.side_effect = []
         (Identifier const & port)
     {
         if (port == "in")
@@ -535,7 +413,7 @@
         throw std::runtime_error("Unexpected port in get_peer_ports");
     };
 
-    MockPeerManager::return_value.get_peer_dims.side_effect = []
+    MockPeerInfo::return_value.get_peer_dims.side_effect = []
         (Reference const & peer_kernel)
     {
         if (peer_kernel == "other1")
@@ -549,10 +427,9 @@
 
     comm.connect(conduits, peer_dims, peer_locations);
 
-    ASSERT_EQ(comm.peer_manager_->constructor.call_arg<2>(), conduits);
-    ASSERT_EQ(comm.peer_manager_->constructor.call_arg<3>(), peer_dims);
-    ASSERT_EQ(comm.peer_manager_->constructor.call_arg<4>(), peer_locations);
->>>>>>> 9418457a
+    ASSERT_EQ(comm.peer_info_->constructor.call_arg<2>(), conduits);
+    ASSERT_EQ(comm.peer_info_->constructor.call_arg<3>(), peer_dims);
+    ASSERT_EQ(comm.peer_info_->constructor.call_arg<4>(), peer_locations);
 
     auto const & ports = comm.ports_;
 
@@ -590,11 +467,7 @@
 TEST_F(libmuscle_communicator, send_on_disconnected_port) {
     auto comm = connected_communicator();
 
-<<<<<<< HEAD
-    MockPeerInfo::is_connected_return_value = false;
-=======
-    comm->peer_manager_->is_connected.return_value = false;
->>>>>>> 9418457a
+    comm->peer_info_->is_connected.return_value = false;
 
     Message message(0.0, "test", Settings());
     comm->send_message("not_connected", message);
@@ -722,14 +595,8 @@
     ASSERT_EQ(msg.data()["test1"].as<int>(), 12);
 }
 
-<<<<<<< HEAD
-TEST(libmuscle_communicator, receive_message_default) {
-    reset_mocks();
-    MockPeerInfo::is_connected_return_value = false;
-=======
 TEST_F(libmuscle_communicator, receive_message_default) {
-    MockPeerManager::return_value.is_connected.return_value = false;
->>>>>>> 9418457a
+    MockPeerInfo::return_value.is_connected.return_value = false;
 
     Message default_msg(3.0, 4.0, "test");
     auto comm = connected_communicator();
@@ -741,14 +608,8 @@
     ASSERT_FALSE(msg.has_settings());
 }
 
-<<<<<<< HEAD
-TEST(libmuscle_communicator, receive_message_no_default) {
-    reset_mocks();
-    MockPeerInfo::is_connected_return_value = false;
-=======
 TEST_F(libmuscle_communicator, receive_message_no_default) {
-    MockPeerManager::return_value.is_connected.return_value = false;
->>>>>>> 9418457a
+    MockPeerInfo::return_value.is_connected.return_value = false;
 
     auto comm = connected_communicator();
     ASSERT_THROW(comm->receive_message("not_connected"), std::runtime_error);
