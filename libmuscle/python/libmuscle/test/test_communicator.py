<<<<<<< HEAD
import logging
=======
from typing import List
>>>>>>> 2150366c
from libmuscle.communicator import Communicator, Endpoint, Message
from libmuscle.mpp_message import ClosePort, MPPMessage
from libmuscle.port import Port

from ymmsl import Conduit, Identifier, Operator, Reference, Settings

import pytest
from unittest.mock import patch, MagicMock


def test_endpoint() -> None:
    kernel = Reference('test.kernel')
    index = [42]
    port = Identifier('out')
    slot = [2]

    endpoint = Endpoint(kernel, index, port, slot)
    assert endpoint.kernel == kernel
    assert endpoint.index == index
    assert endpoint.port == port
    assert endpoint.slot == slot

    assert str(endpoint) == 'test.kernel[42].out[2]'


def test_endpoint_instance() -> None:
    endpoint = Endpoint(Reference('test.kernel'), [42], Identifier('port'),
                        [2])
    assert endpoint.instance() == 'test.kernel[42]'

    endpoint2 = Endpoint(Reference('test.kernel'), [], Identifier('port'), [])
    assert endpoint2.instance() == 'test.kernel'

    endpoint3 = Endpoint(Reference('test.kernel'), [], Identifier('port'), [3])
    assert endpoint3.instance() == 'test.kernel'


@pytest.fixture
def communicator() -> Communicator:
    instance_id = Reference('kernel')
    communicator = Communicator(instance_id, [13], None, MagicMock())
    communicator._peer_manager = MagicMock()
    pm = communicator._peer_manager
    pm.is_connected.return_value = True

    def gpp(x) -> List[Reference]:
        if 'out' in str(x):
            return [Reference('in')]
        return [Reference('out')]

    pm.get_peer_ports = gpp

    pm.get_peer_dims.return_value = []
    pm.get_peer_locations.return_value = ['direct:test']

    def gpe(p, s) -> List[Reference]:
        endpoint = MagicMock()
        endpoint.instance.return_value = Reference('other')
        if 'out' in str(p):
            endpoint.ref.return_value = Reference('other.in[13]')
        else:
            endpoint.ref.return_value = Reference('other.out')
        return [endpoint]

    pm.get_peer_endpoints = gpe

    communicator._ports = {
            'out': Port('out', Operator.O_I, False, True, 1, []),
            'in': Port('in', Operator.S, False, True, 1, [])}
    communicator._muscle_settings_in = \
        communicator._Communicator__settings_in_port([])
    yield communicator
    communicator.shutdown()


@pytest.fixture
def communicator2() -> Communicator:
    instance_id = Reference('other')
    communicator = Communicator(instance_id, [], None, MagicMock())
    communicator._peer_manager = MagicMock()
    pm = communicator._peer_manager
    pm.is_connected.return_value = True

    def gpp(x) -> List[Reference]:
        if 'out' in str(x):
            return [Reference('in')]
        return [Reference('out')]

    pm.get_peer_ports = gpp

    pm.get_peer_dims.return_value = []
    pm.get_peer_locations.return_value = ['direct:test']

    def gpe(p, s) -> List[Reference]:
        endpoint = MagicMock()
        endpoint.instance.return_value = Reference('kernel[13]')
        if 'out' in str(p):
            endpoint.ref.return_value = Reference('kernel[13].in')
        else:
            endpoint.ref.return_value = Reference('kernel[13].out')
        return [endpoint]

    pm.get_peer_endpoints = gpe

    communicator._ports = {
            'out': Port('out', Operator.O_I, True, True, 0, [20]),
            'in': Port('in', Operator.S, True, True, 0, [20])}
    communicator._muscle_settings_in = \
        communicator._Communicator__settings_in_port([])
    yield communicator
    communicator.shutdown()


@pytest.fixture
def communicator3() -> Communicator:
    instance_id = Reference('kernel')
    communicator = Communicator(instance_id, [], None, MagicMock())
    communicator._peer_manager = MagicMock()
    pm = communicator._peer_manager
    pm.is_connected.return_value = True

    def gpp(x) -> List[Reference]:
        if 'out' in str(x):
            return [Reference('in')]
        return [Reference('out')]

    pm.get_peer_ports = gpp

    pm.get_peer_dims.return_value = []
    pm.get_peer_locations.return_value = ['direct:test']

    def gpe(p, s) -> List[Reference]:
        endpoint = MagicMock()
        endpoint.instance.return_value = Reference('other')
        if 'out' in str(p):
            endpoint.ref.return_value = Reference('other.in[13]')
        else:
            endpoint.ref.return_value = Reference('other.out[13]')
        return [endpoint]

    pm.get_peer_endpoints = gpe

    communicator._ports = {
            'out': Port('out', Operator.O_I, True, True, 0, []),
            'in': Port('in', Operator.S, True, True, 0, [])}
    yield communicator
    communicator.shutdown()


def test_create_communicator(communicator) -> None:
    assert str(communicator._kernel) == 'kernel'
    assert communicator._index == [13]
    assert len(communicator._servers) == 1
    assert communicator._clients == {}
    assert communicator._post_office._outboxes == {}


def test_get_locations(communicator) -> None:
    assert len(communicator.get_locations()) == 1
    assert communicator.get_locations()[0].startswith('tcp:')


def test_connect() -> None:
    ref = Reference

    instance_id = Reference('kernel')
    conduits = [Conduit('kernel.out', 'other.in'),
                Conduit('other.out', 'kernel.in')]
    peer_dims = {ref('other'): [1]}
    peer_locations = {ref('other'): ['direct:test']}

    with patch('libmuscle.communicator.PeerManager') as pm_init:
        communicator = Communicator(instance_id, [13], None, MagicMock())

        communicator.connect(conduits, peer_dims, peer_locations)

        pm_init.assert_called_with(instance_id, [13], conduits, peer_dims,
                                   peer_locations)

        # check inferred ports
        ports = communicator._ports
        communicator.shutdown()
        assert ports['in'].name == Identifier('in')
        assert ports['in'].operator == Operator.F_INIT
        assert ports['in']._length is None

        assert ports['out'].name == Identifier('out')
        assert ports['out'].operator == Operator.O_F
        assert ports['out']._length is None


def test_connect_vector_ports(communicator) -> None:
    ref = Reference

    communicator._declared_ports = {
            Operator.F_INIT: ['in[]'],
            Operator.O_F: ['out1', 'out2[]']}

    conduits = [Conduit('other1.out', 'kernel.in'),
                Conduit('kernel.out1', 'other.in'),
                Conduit('kernel.out2', 'other3.in')]
    peer_dims = {
            ref('other1'): [20, 7],
            ref('other'): [25],
            ref('other3'): [20]}
    peer_locations = {
            ref('other'): ['direct:test'],
            ref('other1'): ['direct:test1'],
            ref('other3'): ['direct:test3']}

    communicator.connect(conduits, peer_dims, peer_locations)

    ports = communicator._ports
    assert ports['in'].name == Identifier('in')
    assert ports['in'].operator == Operator.F_INIT
    assert ports['in']._length == 7
    assert ports['in']._is_resizable is False

    assert ports['out1'].name == Identifier('out1')
    assert ports['out1'].operator == Operator.O_F
    assert ports['out1']._length is None

    assert ports['out2'].name == Identifier('out2')
    assert ports['out2'].operator == Operator.O_F
    assert ports['out2']._length == 0
    assert ports['out2']._is_resizable is True


def test_connect_multidimensional_ports(communicator) -> None:
    ref = Reference

    communicator._declared_ports = {
            Operator.F_INIT: ['in[][]']}

    conduits = [Conduit(ref('other.out'), ref('kernel.in'))]
    peer_dims = {ref('other'): [20, 7, 30]}
    peer_locations = {ref('other'): ['direct:test']}
    with pytest.raises(ValueError):
        communicator.connect(conduits, peer_dims, peer_locations)


def test_connect_inferred_ports(communicator) -> None:
    ref = Reference

    communicator._declared_ports = None

    conduits = [Conduit('other1.out', 'kernel.in'),
                Conduit('kernel.out1', 'other.in'),
                Conduit('kernel.out3', 'other2.in')]
    peer_dims = {
            ref('other1'): [20, 7],
            ref('other'): [25],
            ref('other2'): []}
    peer_locations = {
            ref('other'): ['direct:test'],
            ref('other1'): ['direct:test1'],
            ref('other2'): ['direct:test2']}

    communicator.connect(conduits, peer_dims, peer_locations)

    ports = communicator._ports
    assert ports['in'].name == Identifier('in')
    assert ports['in'].operator == Operator.F_INIT
    assert ports['in']._length == 7
    assert ports['in']._is_resizable is False

    assert ports['out1'].name == Identifier('out1')
    assert ports['out1'].operator == Operator.O_F
    assert ports['out1']._length is None

    assert ports['out3'].name == Identifier('out3')
    assert ports['out3'].operator == Operator.O_F
    assert ports['out3']._length is None


def test_send_message(communicator, message) -> None:
    communicator.send_message('out', message)

    assert 'other.in[13]' in communicator._post_office._outboxes
    msg_bytes = communicator._post_office._outboxes[
            'other.in[13]']._Outbox__queue.get()
    msg = MPPMessage.from_bytes(msg_bytes)
    assert msg.sender == 'kernel[13].out'
    assert msg.receiver == 'other.in[13]'
    assert msg.timestamp == 0.0
    assert msg.next_timestamp is None
    assert msg.settings_overlay == Settings()
    assert msg.message_number == 0
    assert msg.data == b'test'


def test_send_on_disconnected_port(communicator, message) -> None:
    communicator._peer_manager.is_connected.return_value = False
    communicator.send_message('not_connected', message)


def test_send_on_invalid_port(communicator, message) -> None:
    with pytest.raises(ValueError):
        communicator.send_message('[$Invalid_id', message)


def test_send_msgpack(communicator, message2) -> None:
    communicator.send_message('out', message2)

    assert 'other.in[13]' in communicator._post_office._outboxes
    msg_bytes = communicator._post_office._outboxes[
            'other.in[13]']._Outbox__queue.get()
    msg = MPPMessage.from_bytes(msg_bytes)
    assert msg.sender == 'kernel[13].out'
    assert msg.receiver == 'other.in[13]'
    assert msg.settings_overlay == Settings()
    assert msg.message_number == 0
    assert msg.data == {'test': 17}


def test_send_message_with_slot(communicator2, message) -> None:
    communicator2.send_message('out', message, 13)

    assert 'kernel[13].in' in \
        communicator2._post_office._outboxes
    msg_bytes = communicator2._post_office._outboxes[
            'kernel[13].in']._Outbox__queue.get()
    msg = MPPMessage.from_bytes(msg_bytes)
    assert msg.sender == 'other.out[13]'
    assert msg.receiver == 'kernel[13].in'
    assert msg.settings_overlay == Settings()
    assert msg.message_number == 0
    assert msg.data == b'test'


def test_send_message_resizable(communicator3, message) -> None:
    with pytest.raises(RuntimeError):
        communicator3.send_message('out', message, 13)

    communicator3.get_port('out').set_length(20)
    communicator3.send_message('out', message, 13)

    assert 'other.in[13]' in communicator3._post_office._outboxes
    msg_bytes = communicator3._post_office._outboxes[
            'other.in[13]']._Outbox__queue.get()
    msg = MPPMessage.from_bytes(msg_bytes)
    assert msg.sender == 'kernel.out[13]'
    assert msg.receiver == 'other.in[13]'
    assert msg.port_length == 20


def test_send_message_with_settings(communicator, message) -> None:
    message.settings['test2'] = 'testing'
    communicator.send_message('out', message)

    assert 'other.in[13]' in communicator._post_office._outboxes
    msg_bytes = communicator._post_office._outboxes[
            'other.in[13]']._Outbox__queue.get()
    msg = MPPMessage.from_bytes(msg_bytes)
    assert msg.sender == 'kernel[13].out'
    assert msg.receiver == 'other.in[13]'
    assert msg.settings_overlay.as_ordered_dict() == {'test2': 'testing'}
    assert msg.message_number == 0
    assert msg.data == b'test'


def test_send_settings(communicator, message) -> None:
    message.data = Settings()
    message.data['test1'] = 'testing'
    communicator.send_message('out', message)

    assert 'other.in[13]' in communicator._post_office._outboxes
    msg_bytes = communicator._post_office._outboxes[
            'other.in[13]']._Outbox__queue.get()
    msg = MPPMessage.from_bytes(msg_bytes)
    assert msg.sender == 'kernel[13].out'
    assert msg.receiver == 'other.in[13]'
    assert msg.settings_overlay == Settings()
    assert msg.message_number == 0
    assert msg.data == Settings({'test1': 'testing'})


def test_close_port(communicator) -> None:
    communicator.close_port('out')

    assert 'other.in[13]' in communicator._post_office._outboxes
    msg_bytes = communicator._post_office._outboxes[
            'other.in[13]']._Outbox__queue.get()
    msg = MPPMessage.from_bytes(msg_bytes)
    assert msg.sender == 'kernel[13].out'
    assert msg.receiver == 'other.in[13]'
    assert msg.timestamp == float('inf')
    assert msg.next_timestamp is None
    assert msg.settings_overlay == Settings()
    assert msg.message_number == 0
    assert isinstance(msg.data, ClosePort)


def test_receive_message(communicator) -> None:
    client_mock = MagicMock()
    client_mock.receive.return_value = MPPMessage(
            Reference('other.out[13]'), Reference('kernel[13].in'),
            None, 0.0, None, Settings({'test1': 12}), 0,
            b'test').encoded()
    get_client_mock = MagicMock(return_value=client_mock)
    communicator._Communicator__get_client = get_client_mock
    communicator._profiler = MagicMock()

    msg = communicator.receive_message('in')

    get_client_mock.assert_called_with(Reference('other'))
    client_mock.receive.assert_called_with(Reference('kernel[13].in'))
    assert msg.data == b'test'
    assert msg.settings['test1'] == 12


def test_receive_message_default(communicator) -> None:
    communicator._peer_manager.is_connected.return_value = False
    default_msg = Message(3.0, 4.0, 'test', Settings())
    msg = communicator.receive_message('not_connected', default=default_msg)
    assert msg.timestamp == 3.0
    assert msg.next_timestamp == 4.0
    assert msg.data == 'test'
    assert len(msg.settings) == 0


def test_receive_message_no_default(communicator) -> None:
    communicator._peer_manager.is_connected.return_value = False
    with pytest.raises(RuntimeError):
        communicator.receive_message('not_connected')


def test_receive_on_invalid_port(communicator) -> None:
    with pytest.raises(ValueError):
        communicator.receive_message('@$Invalid_id')


def test_receive_msgpack(communicator) -> None:
    client_mock = MagicMock()
    client_mock.receive.return_value = MPPMessage(
            Reference('other.out[13]'), Reference('kernel[13].in'),
            None, 0.0, None, Settings({'test1': 12}), 0,
            {'test': 13}).encoded()
    get_client_mock = MagicMock(return_value=client_mock)
    communicator._Communicator__get_client = get_client_mock
    communicator._profiler = MagicMock()

    msg = communicator.receive_message('in')

    get_client_mock.assert_called_with(Reference('other'))
    client_mock.receive.assert_called_with(Reference('kernel[13].in'))
    assert msg.data == {'test': 13}


def test_receive_with_slot(communicator2) -> None:
    client_mock = MagicMock()
    client_mock.receive.return_value = MPPMessage(
            Reference('kernel[13].out'), Reference('other.in[13]'),
            None, 0.0, None, Settings({'test': 'testing'}), 0,
            b'test').encoded()
    get_client_mock = MagicMock(return_value=client_mock)
    communicator2._Communicator__get_client = get_client_mock
    communicator2._profiler = MagicMock()

    msg = communicator2.receive_message('in', 13)

    get_client_mock.assert_called_with(Reference('kernel[13]'))
    client_mock.receive.assert_called_with(Reference('other.in[13]'))
    assert msg.data == b'test'
    assert msg.settings['test'] == 'testing'


def test_receive_message_resizable(communicator3) -> None:
    client_mock = MagicMock()
    client_mock.receive.return_value = MPPMessage(
            Reference('other.out[13]'), Reference('kernel.in[13]'),
            20, 0.0, None, Settings({'test': 'testing'}), 0,
            b'test').encoded()
    get_client_mock = MagicMock(return_value=client_mock)
    communicator3._Communicator__get_client = get_client_mock
    communicator3._profiler = MagicMock()

    msg = communicator3.receive_message('in', 13)

    get_client_mock.assert_called_with(Reference('other'))
    client_mock.receive.assert_called_with(Reference('kernel.in[13]'))
    assert msg.data == b'test'
    assert communicator3.get_port('in').get_length() == 20


def test_receive_with_settings(communicator) -> None:
    client_mock = MagicMock()
    client_mock.receive.return_value = MPPMessage(
            Reference('other.out[13]'), Reference('kernel[13].in'),
            None, 0.0, None, Settings({'test2': 3.1}), 0,
            b'test').encoded()
    get_client_mock = MagicMock(return_value=client_mock)
    communicator._Communicator__get_client = get_client_mock
    communicator._profiler = MagicMock()

    msg = communicator.receive_message('in')

    get_client_mock.assert_called_with(Reference('other'))
    client_mock.receive.assert_called_with(Reference('kernel[13].in'))
    assert msg.data == b'test'
    assert msg.settings['test2'] == 3.1


def test_receive_msgpack_with_slot_and_settings(communicator2) -> None:
    client_mock = MagicMock()
    client_mock.receive.return_value = MPPMessage(
            Reference('kernel[13].out'), Reference('other.in[13]'),
            None, 0.0, 1.0,
            Settings({'test': 'testing'}), 0, 'test').encoded()
    get_client_mock = MagicMock(return_value=client_mock)
    communicator2._Communicator__get_client = get_client_mock
    communicator2._profiler = MagicMock()

    msg = communicator2.receive_message('in', 13)

    get_client_mock.assert_called_with(Reference('kernel[13]'))
    client_mock.receive.assert_called_with(Reference('other.in[13]'))
    assert msg.data == 'test'
    assert msg.settings['test'] == 'testing'


def test_receive_settings(communicator) -> None:
    client_mock = MagicMock()
    client_mock.receive.return_value = MPPMessage(
            Reference('other.out[13]'), Reference('kernel[13].in'),
            None, 0.0, None, Settings({'test1': 12}), 0,
            Settings({'test': 13})).encoded()
    get_client_mock = MagicMock(return_value=client_mock)
    communicator._Communicator__get_client = get_client_mock
    communicator._profiler = MagicMock()

    msg = communicator.receive_message('in')

    get_client_mock.assert_called_with(Reference('other'))
    client_mock.receive.assert_called_with(Reference('kernel[13].in'))
    assert isinstance(msg.data, Settings)
    assert msg.data['test'] == 13


def test_receive_close_port(communicator) -> None:
    client_mock = MagicMock()
    client_mock.receive.return_value = MPPMessage(
            Reference('other.out[13]'), Reference('kernel[13].in'),
            None, 0.0, None, Settings(), 0, ClosePort()).encoded()
    get_client_mock = MagicMock(return_value=client_mock)
    communicator._Communicator__get_client = get_client_mock
    communicator._profiler = MagicMock()

    msg = communicator.receive_message('in')

    assert isinstance(msg.data, ClosePort)


def test_get_message(communicator, message) -> None:
    communicator.send_message('out', message)
    ref_message = MPPMessage(
            Reference('kernel[13].out'), Reference('other.in[13]'),
            None, 0.0, None, Settings(), 0, b'test').encoded()
    assert communicator._post_office.get_message(
            'other.in[13]') == ref_message


def test_port_message_counts(communicator, message) -> None:
    communicator.send_message('out', message)
    msg_counts = communicator.get_message_counts()
    assert msg_counts == {'out': [1],
                          'in': [0],
                          'muscle_settings_in': [0]}

    communicator.restore_message_counts({'out': [3],
                                         'in': [2],
                                         'muscle_settings_in': [4]})
    communicator.send_message('out', message)
    msg_counts = communicator.get_message_counts()
    assert msg_counts == {'out': [4],
                          'in': [2],
                          'muscle_settings_in': [4]}

    # empty post office
    communicator._post_office.get_message('other.in[13]')
    communicator._post_office.get_message('other.in[13]')

    with pytest.raises(RuntimeError):
        communicator.restore_message_counts({"x?invalid_port": 3})


def test_vector_port_message_counts(communicator2, message) -> None:
    msg_counts = communicator2.get_message_counts()
    assert msg_counts == {'out': [0] * 20,
                          'in': [0] * 20,
                          'muscle_settings_in': [0]}

    communicator2.send_message('out', message, 13)
    msg_counts = communicator2.get_message_counts()
    assert msg_counts == {'out': [0] * 13 + [1] + [0] * 6,
                          'in': [0] * 20,
                          'muscle_settings_in': [0]}

    communicator2.restore_message_counts({'out': list(range(20)),
                                          'in': list(range(20)),
                                          'muscle_settings_in': [4]})
    communicator2.send_message('out', message, 13)
    msg_counts = communicator2.get_message_counts()
    assert msg_counts == {'out': list(range(13)) + [14] + list(range(14, 20)),
                          'in': list(range(20)),
                          'muscle_settings_in': [4]}

    # empty post office
    communicator2._post_office.get_message('kernel[13].in')
    communicator2._post_office.get_message('kernel[13].in')


def test_port_count_validation(communicator):
    client_mock = MagicMock()
    client_mock.receive.return_value = MPPMessage(
            Reference('other.out[13]'), Reference('kernel[13].in'),
            None, 0.0, None, Settings({'test1': 12}), 0,
            b'test').encoded()
    get_client_mock = MagicMock(return_value=client_mock)
    communicator._Communicator__get_client = get_client_mock
    communicator._profiler = MagicMock()

    communicator.receive_message('in')
    assert communicator.get_message_counts()['in'] == [1]

    with pytest.raises(RuntimeError):
        # the message received has message_number = 0 again
        communicator.receive_message('in')


def test_port_discard_error_on_resume(caplog, communicator):
    client_mock = MagicMock()
    client_mock.receive.return_value = MPPMessage(
            Reference('other.out[13]'), Reference('kernel[13].in'),
            None, 0.0, None, Settings({'test1': 12}), 1,
            b'test').encoded()
    get_client_mock = MagicMock(return_value=client_mock)
    communicator._Communicator__get_client = get_client_mock
    communicator._profiler = MagicMock()

    communicator.restore_message_counts({'out': [0],
                                         'in': [2],
                                         'muscle_settings_in': [0]})
    for port in communicator._ports.values():
        assert port._is_resuming == [True]
        assert port.is_resuming(None)

    # In the next block, the first message with message_number=1 is discarded.
    # The RuntimeError is raised when 'receiving' the second message with
    # message_number=1
    with caplog.at_level(logging.DEBUG, 'libmuscle.communicator'):
        with pytest.raises(RuntimeError):
            communicator.receive_message('in')
        # records 0, 2 and 3 are debug logs for starting/receiving on port
        assert 'Discarding received message' in caplog.records[1].message


def test_port_discard_success_on_resume(caplog, communicator):
    client_mock = MagicMock()
    client_mock.receive.side_effect = [MPPMessage(
            Reference('other.out[13]'), Reference('kernel[13].in'),
            None, 0.0, None, Settings({'test1': 12}), message_number,
            {'this is message': message_number}).encoded()
            for message_number in [1, 2]]
    get_client_mock = MagicMock(return_value=client_mock)
    communicator._Communicator__get_client = get_client_mock
    communicator._profiler = MagicMock()

    communicator.restore_message_counts({'out': [0],
                                         'in': [2],
                                         'muscle_settings_in': [0]})
    for port in communicator._ports.values():
        assert port._is_resuming == [True]
        assert port.is_resuming(None)

    with caplog.at_level(logging.DEBUG, 'libmuscle.communicator'):
        msg = communicator.receive_message('in')
        # records 0, 2 and 3 are debug logs for starting/receiving on port
        assert 'Discarding received message' in caplog.records[1].message
    # message_number=1 should be discarded:
    assert msg.data == {'this is message': 2}
    assert communicator.get_message_counts()['in'] == [3]<|MERGE_RESOLUTION|>--- conflicted
+++ resolved
@@ -1,8 +1,5 @@
-<<<<<<< HEAD
 import logging
-=======
 from typing import List
->>>>>>> 2150366c
 from libmuscle.communicator import Communicator, Endpoint, Message
 from libmuscle.mpp_message import ClosePort, MPPMessage
 from libmuscle.port import Port
