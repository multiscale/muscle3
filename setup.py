import pathlib
from setuptools import find_packages, setup


_here = pathlib.Path(__file__).resolve().parent
_version_file = _here / 'VERSION'
with _version_file.open('r') as f:
    _version = f.read().strip()

# this is a hack, but it works for now and keeps the version number in a single file
_libmuscle_version_file = _here / 'libmuscle' / 'python' / 'libmuscle' / 'version.py'
with _libmuscle_version_file.open('w') as f:
    f.write('__version__ = \'{}\'\n'.format(_version))

_muscle3_packages = [
        p for p in find_packages() + find_packages('libmuscle/python')
        if p != 'integration_test']

_long_desc = (_here / 'README.rst').read_text()

setup(
    name='muscle3',
    version=_version,
    description='Version 3 of the MUltiScale Coupling Library and Environment',
    long_description=_long_desc,
    long_description_content_type='text/x-rst',
    author='Lourens Veen',
    author_email='l.veen@esciencecenter.nl',
    url='https://github.com/multiscale/muscle3',
    license='Apache License 2.0',
    keywords=['multiscale', 'coupling', 'MUSCLE'],
    classifiers=[
        'Development Status :: 4 - Beta',
        'License :: OSI Approved :: Apache Software License',
        'Operating System :: POSIX :: Linux',
        'Programming Language :: Python :: 3.8',
        'Programming Language :: Python :: 3.9',
        'Programming Language :: Python :: 3.10',
        'Programming Language :: Python :: 3.11',
        'Programming Language :: Python :: 3.12',
        ],

    packages=_muscle3_packages,
    package_dir={
        'muscle3': 'muscle3',
        'libmuscle': 'libmuscle/python/libmuscle'
    },
    include_package_data=True,
    entry_points={
        'console_scripts': [
            'muscle_manager=muscle3.muscle_manager:manage_simulation',
            'muscle3=muscle3.muscle3:muscle3']
    },
    python_requires='>=3.8, <4',
    install_requires=[
        'click>=7.1,<9',
        'matplotlib>=3,<4',
        'msgpack>=1,<2',
        'psutil>=5.0.0',
        'parsimonious',
        "numpy>=1.22",
<<<<<<< HEAD
        'qcg-pilotjob==0.13.1',
        'ymmsl>=0.13.0,<0.14'          # Also in CI, update there as well
=======
        'typing_extensions>=4.4.0,<5',
        # 'ymmsl>=0.13.0,<0.14'          # Also in CI, and examples requirements.txt
        'ymmsl @ git+https://github.com/multiscale/ymmsl-python.git@develop'
>>>>>>> d87962f5
    ],
    extras_require={
        'dev': [
            'tox'
        ]
    },
)<|MERGE_RESOLUTION|>--- conflicted
+++ resolved
@@ -59,14 +59,8 @@
         'psutil>=5.0.0',
         'parsimonious',
         "numpy>=1.22",
-<<<<<<< HEAD
-        'qcg-pilotjob==0.13.1',
-        'ymmsl>=0.13.0,<0.14'          # Also in CI, update there as well
-=======
-        'typing_extensions>=4.4.0,<5',
         # 'ymmsl>=0.13.0,<0.14'          # Also in CI, and examples requirements.txt
         'ymmsl @ git+https://github.com/multiscale/ymmsl-python.git@develop'
->>>>>>> d87962f5
     ],
     extras_require={
         'dev': [
