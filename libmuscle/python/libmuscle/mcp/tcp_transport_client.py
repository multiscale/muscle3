from errno import ENOTCONN
<<<<<<< HEAD
import select
=======
import logging
>>>>>>> 67e54953
import socket
from typing import Optional, Tuple

from libmuscle.mcp.transport_client import ProfileData, TransportClient, TimeoutHandler
from libmuscle.mcp.tcp_util import recv_all, recv_int64, send_int64
from libmuscle.profiling import ProfileTimestamp


_logger = logging.getLogger(__name__)


class TcpTransportClient(TransportClient):
    """A client that connects to a TCPTransport server.
    """
    @staticmethod
    def can_connect_to(location: str) -> bool:
        """Whether this client class can connect to the given location.

        Args:
            location: The location to potentially connect to.

        Returns:
            True iff this class can connect to this location.
        """
        return location.startswith('tcp:')

    def __init__(self, location: str) -> None:
        """Create a TcpClient for a given location.

        The client will connect to this location and be able to request
        messages from any instance and port represented by it.

        Args:
            location: A location string for the peer.
        """
        addresses = location[4:].split(',')

        sock: Optional[socket.SocketType] = None
        for address in addresses:
            try:
                sock = self._connect(address, False)
                break
            except RuntimeError:
                pass

        if sock is None:
            # None of our quick connection attempts worked. Either there's a network
            # problem, or the server is very busy. Let's try again with more patience.
            _logger.warning(
                    f'Could not immediately connect to {location}, trying again with'
                    ' more patience. Please report this if it happens frequently.')

            for address in addresses:
                try:
                    sock = self._connect(address, True)
                    break
                except RuntimeError:
                    pass

        if sock is None:
            _logger.error(f'Failed to connect also on the second try to {location}')
            raise RuntimeError('Could not connect to the server at location'
                               ' {}'.format(location))

        if hasattr(socket, "TCP_NODELAY"):
            sock.setsockopt(socket.SOL_TCP, socket.TCP_NODELAY, 1)
        if hasattr(socket, "TCP_QUICKACK"):
            sock.setsockopt(socket.SOL_TCP, socket.TCP_QUICKACK, 1)
        self._socket = sock

        if hasattr(select, "poll"):
            self._poll_obj: Optional[select.poll] = select.poll()
            self._poll_obj.register(self._socket, select.POLLIN)
        else:
            self._poll_obj = None  # On platforms that don't support select.poll

    def call(self, request: bytes, timeout_handler: Optional[TimeoutHandler] = None
             ) -> Tuple[bytes, ProfileData]:
        """Send a request to the server and receive the response.

        This is a blocking call.

        Args:
            request: The request to send
            timeout_handler: Optional timeout handler. This is used for communication
                deadlock detection.

        Returns:
            The received response
        """
        start_wait = ProfileTimestamp()
        send_int64(self._socket, len(request))
        self._socket.sendall(request)

        did_timeout = False
        if timeout_handler is not None:
            while not self._poll(timeout_handler.timeout):
                did_timeout = True
                timeout_handler.on_timeout()

        length = recv_int64(self._socket)
        if did_timeout:
            assert timeout_handler is not None  # mypy
            timeout_handler.on_receive()
        start_transfer = ProfileTimestamp()

        response = recv_all(self._socket, length)
        stop_transfer = ProfileTimestamp()
        return response, (start_wait, start_transfer, stop_transfer)

    def _poll(self, timeout: float) -> bool:
        """Poll the socket and return whether its ready for receiving.

        This method blocks until the socket is ready for receiving, or :param:`timeout`
        seconds have passed (whichever is earlier).

        Args:
            timeout: timeout in seconds

        Returns:
            True if the socket is ready for receiving data, False otherwise.
        """
        if self._poll_obj is not None:
            ready = self._poll_obj.poll(timeout * 1000)  # poll timeout is in ms
        else:
            # Fallback to select()
            ready, _, _ = select.select([self._socket], (), (), timeout)
        return bool(ready)

    def close(self) -> None:
        """Closes this client.

        This closes any connections this client has and/or performs
        other shutdown activities.
        """
        try:
            self._socket.shutdown(socket.SHUT_RDWR)
            self._socket.close()
        except OSError as e:
            # This can happen if the peer has shut down already when we
            # close our connection to it, which is fine.
            if e.errno != ENOTCONN:
                raise

    def _connect(self, address: str, patient: bool) -> socket.SocketType:
        loc_parts = address.rsplit(':', 1)
        host = loc_parts[0]
        if host.startswith('['):
            if host.endswith(']'):
                host = host[1:-1]
            else:
                raise RuntimeError('Invalid address')
        port = int(loc_parts[1])

        addrinfo = socket.getaddrinfo(
                host, port, 0, socket.SOCK_STREAM, socket.IPPROTO_TCP)

        for family, socktype, proto, _, sockaddr in addrinfo:
            try:
                sock = socket.socket(family, socktype, proto)
            except Exception:
                continue

            try:
                sock.settimeout(20.0 if patient else 3.0)     # seconds
                sock.connect(sockaddr)
            except Exception:
                sock.close()
                continue
            return sock

        raise RuntimeError('Could not connect')<|MERGE_RESOLUTION|>--- conflicted
+++ resolved
@@ -1,9 +1,6 @@
 from errno import ENOTCONN
-<<<<<<< HEAD
 import select
-=======
 import logging
->>>>>>> 67e54953
 import socket
 from typing import Optional, Tuple
 
