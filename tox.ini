[tox]
envlist = py37, py38, py39, py310
skip_missing_interpreters = true

[testenv]
deps =
    mypy
<<<<<<< HEAD
    flake8<6.0.0
=======
    flake8<6
>>>>>>> 99b28a89
    pytest
    pytest-cov
    git+https://github.com/multiscale/ymmsl-python.git@feature/checkpointing#egg=ymmsl
    types-dataclasses; python_version=='3.6'

passenv =
    MUSCLE_TEST_PYTHON_ONLY
    MUSCLE_ENABLE_CPP_MPI
    MUSCLE_ENABLE_FORTRAN_MPI

commands =
    mypy
    pytest {posargs}
    flake8 libmuscle/python/libmuscle integration_test

[gh-actions]
python =
    3.7: py37
    3.8: py38
    3.9: py39
    3.10: py310

[pycodestyle]
max-doc-length = 80

[testenv:docs]
description = Build documentation using Sphinx
basepython = python3
deps =
    breathe
    recommonmark
    six
    sphinx
    sphinx-fortran
    sphinx-tabs
    sphinx_rtd_theme
commands = sphinx-build docs/source docs/build -bhtml
<|MERGE_RESOLUTION|>--- conflicted
+++ resolved
@@ -5,11 +5,7 @@
 [testenv]
 deps =
     mypy
-<<<<<<< HEAD
-    flake8<6.0.0
-=======
     flake8<6
->>>>>>> 99b28a89
     pytest
     pytest-cov
     git+https://github.com/multiscale/ymmsl-python.git@feature/checkpointing#egg=ymmsl
